# -*- coding: utf-8 -*-
"""
This file contains the qudi Manager class.

Copyright (c) 2021, the qudi developers. See the AUTHORS.md file at the top-level directory of this
distribution and on <https://github.com/Ulm-IQO/qudi-core/>

This file is part of qudi.

Qudi is free software: you can redistribute it and/or modify it under the terms of
the GNU Lesser General Public License as published by the Free Software Foundation,
either version 3 of the License, or (at your option) any later version.

Qudi is distributed in the hope that it will be useful, but WITHOUT ANY WARRANTY;
without even the implied warranty of MERCHANTABILITY or FITNESS FOR A PARTICULAR PURPOSE.
See the GNU Lesser General Public License for more details.

You should have received a copy of the GNU Lesser General Public License along with qudi.
If not, see <https://www.gnu.org/licenses/>.
"""

import gc
import sys
import os
import weakref
import inspect
import traceback
import faulthandler
from logging import DEBUG, INFO
from PySide2 import QtCore, QtWidgets

from qudi.core.logger import init_rotating_file_handler, init_record_model_handler, clear_handlers
from qudi.core.logger import get_logger, set_log_level
from qudi.util.paths import get_main_dir, get_default_log_dir
from qudi.util.mutex import Mutex
from qudi.util.colordefs import QudiMatplotlibStyle
from qudi.core.config import Configuration, ValidationError, ParserError
from qudi.core.watchdog import AppWatchdog
from qudi.core.modulemanager import ModuleManager
from qudi.core.threadmanager import ThreadManager
from qudi.core.gui.gui import Gui
from qudi.core.servers import RemoteModulesServer, QudiNamespaceServer

# Use non-GUI "Agg" backend for matplotlib by default since it is reasonably thread-safe. Otherwise
# you can only plot from main thread and not e.g. in a logic module.
# This causes qudi to not be able to spawn matplotlib GUIs (by calling matplotlib.pyplot.show())
try:
    import matplotlib as _mpl
    _mpl.use('Agg')
except ImportError:
    pass

# Enable the High DPI scaling support of Qt5
os.environ['QT_ENABLE_HIGHDPI_SCALING'] = '1'

if sys.platform == 'win32':
    # Set QT_LOGGING_RULES environment variable to suppress qt.svg related warnings that otherwise
    # spam the log due to some known Qt5 bugs, e.g. https://bugreports.qt.io/browse/QTBUG-52079
    os.environ['QT_LOGGING_RULES'] = 'qt.svg.warning=false'
else:
    # The following will prevent Qt to spam the logs on X11 systems with enough messages
    # to significantly slow the program down. Most of those warnings should have been
    # notice level or lower. This is a known problem since Qt does not fully comply to X11.
    os.environ['QT_LOGGING_RULES'] = '*.debug=false;*.info=false;*.notice=false;*.warning=false'

# Make icons work on non-X11 platforms, import a custom theme
if sys.platform == 'win32':
    try:
        import ctypes
        myappid = 'qudicore-app'  # arbitrary string
        ctypes.windll.shell32.SetCurrentProcessExplicitAppUserModelID(myappid)
    except ImportError:
        raise
    except:
        print('SetCurrentProcessExplicitAppUserModelID failed! This is probably not Microsoft '
              'Windows!')

# Set default Qt locale to "C" in order to avoid surprises with number formats and other things
# QtCore.QLocale.setDefault(QtCore.QLocale('en_US'))
QtCore.QLocale.setDefault(QtCore.QLocale.c())


class Qudi(QtCore.QObject):
    """

    """
    _instance = None
    _run_lock = Mutex()
    _quit_lock = Mutex()

    def __new__(cls, *args, **kwargs):
        if cls._instance is None or cls._instance() is None:
            obj = super().__new__(cls, *args, **kwargs)
            cls._instance = weakref.ref(obj)
            return obj
        raise RuntimeError(
            'Only one qudi instance per process possible (Singleton). Please use '
            'Qudi.instance() to get a reference to the already created instance.'
        )

    def __init__(self, no_gui=False, debug=False, log_dir='', config_file=None):
        super().__init__()

        # CLI arguments
        self.no_gui = bool(no_gui)
        self.debug_mode = bool(debug)
        self.log_dir = str(log_dir) if os.path.isdir(log_dir) else get_default_log_dir(
            create_missing=True)

        # Disable pyqtgraph "application exit workarounds" because they cause errors on exit
        try:
            import pyqtgraph
            pyqtgraph.setConfigOption('exitCleanup', False)
        except ImportError:
            pass

        # Enable stack trace output for SIGSEGV, SIGFPE, SIGABRT, SIGBUS and SIGILL signals
        # -> e.g. for segmentation faults
        faulthandler.disable()
        faulthandler.enable(all_threads=True)

        # install logging facility and set logging level
        init_record_model_handler(max_records=10000)
        init_rotating_file_handler(path=self.log_dir)
        set_log_level(DEBUG if self.debug_mode else INFO)

        # Set up logger for qudi main instance
        self.log = get_logger(__class__.__name__)  # will be "qudi.Qudi" in custom logger
        sys.excepthook = self._qudi_excepthook

        # Load configuration from disc if possible
        self.configuration = Configuration()
        try:
            self.configuration.load(config_file, set_default=True)
            raise ValidationError('derp')
        except ValueError:
            self.log.info('No qudi configuration file specified. Using empty default config.')
        except (ValidationError, ParserError):
            self.log.exception('Invalid qudi configuration file specified. '
                               'Falling back to default config.')

        # initialize thread manager and module manager
        self.thread_manager = ThreadManager(parent=self)
        self.module_manager = ModuleManager(qudi_main=self, parent=self)

        # initialize remote modules server if needed
        remote_server_config = self.configuration['remote_modules_server']
        if remote_server_config:
            self.remote_modules_server = RemoteModulesServer(
                parent=self,
                qudi=self,
                name='remote-modules-server',
                host=remote_server_config.get('address', None),
                port=remote_server_config.get('port', None),
                certfile=remote_server_config.get('certfile', None),
                keyfile=remote_server_config.get('certfile', None),
                protocol_config=remote_server_config.get('protocol_config', None),
                ssl_version=remote_server_config.get('ssl_version', None),
                cert_reqs=remote_server_config.get('cert_reqs', None),
                ciphers=remote_server_config.get('ciphers', None),
<<<<<<< HEAD
                module_manager=self.module_manager,
                force_remote_calls_by_value=self.configuration.force_remote_calls_by_value
=======
                force_remote_calls_by_value=self.configuration['force_remote_calls_by_value']
>>>>>>> af558617
            )
        else:
            self.remote_modules_server = None
        self.local_namespace_server = QudiNamespaceServer(
            parent=self,
            qudi=self,
            name='local-namespace-server',
            port=self.configuration['namespace_server_port'],
            force_remote_calls_by_value=self.configuration['force_remote_calls_by_value']
        )
        self.watchdog = None
        self.gui = None

        self._configured_extension_paths = list()
        self._is_running = False
        self._shutting_down = False

        # Set qudi style for matplotlib
        try:
            import matplotlib.pyplot as plt
            plt.style.use(QudiMatplotlibStyle.style)
        except ImportError:
            pass

    def _qudi_excepthook(self, ex_type, ex_value, ex_traceback):
        """ Handler function to be used as sys.excepthook. Should forward all unhandled exceptions
        to logging module.
        """
        # Use default sys.excepthook if exception is exotic/no subclass of Exception.
        if not issubclass(ex_type, Exception):
            sys.__excepthook__(ex_type, ex_value, ex_traceback)
            return

        # Get the most recent traceback
        most_recent_frame = None
        for most_recent_frame, _ in traceback.walk_tb(ex_traceback):
            pass
        # Try to extract the module and class name in which the exception has been raised
        msg = ''
        if most_recent_frame is None:
            logger = self.log
            msg = 'Unhandled qudi exception:'
        else:
            try:
                obj = most_recent_frame.f_locals['self']
                logger = get_logger(f'{obj.__module__}.{obj.__class__.__name__}')
            except (KeyError, AttributeError):
                # Try to extract just the module name in which the exception has been raised
                try:
                    mod = inspect.getmodule(most_recent_frame.f_code)
                    logger = get_logger(mod.__name__)
                except AttributeError:
                    # If no module and class name can be determined, use the application logger
                    logger = self.log
                    msg = 'Unhandled qudi exception:'
        # Log exception with qudi log handler
        logger.error(msg, exc_info=(ex_type, ex_value, ex_traceback))

    @classmethod
    def instance(cls):
        if cls._instance is None:
            return None
        return cls._instance()

    @property
    def is_running(self):
        return self._is_running

    def _remove_extensions_from_path(self):
        # Clean up previously configured expansion paths
        for ext_path in self._configured_extension_paths:
            try:
                sys.path.remove(ext_path)
            except ValueError:
                pass

    def _add_extensions_to_path(self):
        extensions = self.configuration['extension_paths']
        # Add qudi extension paths to sys.path
        insert_index = 1
        for ext_path in reversed(extensions):
            sys.path.insert(insert_index, ext_path)
        self._configured_extension_paths = extensions

    @QtCore.Slot()
    def _configure_qudi(self):
        """
        """
        if self.configuration.file_path is None:
            print('> Applying default configuration...')
            self.log.info('Applying default configuration...')
        else:
            print(f'> Applying configuration from "{self.configuration.file_path}"...')
            self.log.info(f'Applying configuration from "{self.configuration.file_path}"...')

        # Clear all qudi modules
        self.module_manager.clear()

        # Configure extension paths
        self._remove_extensions_from_path()
        self._add_extensions_to_path()

        # Configure qudi modules
        for base in ['hardware', 'logic', 'gui']:
            # Create ManagedModule instance by adding each module to ModuleManager
            for module_name, module_cfg in self.configuration[base].items():
                try:
                    self.module_manager.add_module(name=module_name,
                                                   base=base,
                                                   configuration=module_cfg)
                except:
                    self.module_manager.remove_module(module_name, ignore_missing=True)
                    self.log.exception(f'Unable to create ManagedModule instance for {base} '
                                       f'module "{module_name}"')

        print('> Qudi configuration complete!')
        self.log.info('Qudi configuration complete!')

    def _start_gui(self):
        if self.no_gui:
            return
        self.gui = Gui(qudi_instance=self, stylesheet_path=self.configuration['stylesheet'])
        if not self.configuration['hide_manager_window']:
            self.gui.activate_main_gui()

    def _start_startup_modules(self):
        for module in self.configuration['startup_modules']:
            print(f'> Loading startup module: {module}')
            self.log.info(f'Loading startup module: {module}')
            # Do not crash if a module can not be started
            try:
                self.module_manager.activate_module(module)
            except:
                self.log.exception(f'Unable to activate autostart module "{module}":')

    def run(self):
        """
        """
        with self._run_lock:
            if self._is_running:
                raise RuntimeError('Qudi is already running!')

            # Notify startup
            startup_info = f'Starting qudi{" in debug mode..." if self.debug_mode else "..."}'
            self.log.info(startup_info)
            print(f'> {startup_info}')

            # Get QApplication instance
            app_cls = QtCore.QCoreApplication if self.no_gui else QtWidgets.QApplication
            app = app_cls.instance()
            if app is None:
                app = app_cls(sys.argv)

            # Install app watchdog
            self.watchdog = AppWatchdog(self.interrupt_quit)

            # Start module servers
            if self.remote_modules_server is not None:
                self.remote_modules_server.start()
            self.local_namespace_server.start()

            # Apply configuration to qudi
            self._configure_qudi()

            # Start GUI if needed
            self._start_gui()

            # Start the startup modules defined in the config file
            self._start_startup_modules()

            # Start Qt event loop unless running in interactive mode
            self._is_running = True
            self.log.info('Initialization complete! Starting Qt event loop...')
            print('> Initialization complete! Starting Qt event loop...\n>')
            exit_code = app.exec_()

            self._shutting_down = False
            self._is_running = False
            self.log.info('Shutdown complete! Ciao')
            print('>\n>   Shutdown complete! Ciao.\n>')

            # Exit application
            sys.exit(exit_code)

    def _exit(self, prompt=True, restart=False):
        """ Shutdown qudi. Nicely request that all modules shut down if prompt is True.
        Signal restart to parent process (if present) via exitcode 42 if restart is True.
        """
        with self._quit_lock:
            if not self.is_running or self._shutting_down:
                return
            self._shutting_down = True
            if prompt:
                locked_modules = any(
                    state == 'locked' for state in self.module_manager.module_states.values()
                )

                if self.no_gui:
                    # command line prompt
                    question = '\nSome modules are still busy. ' if locked_modules else '\n'
                    if restart:
                        question += 'Do you really want to restart qudi (y/N)?: '
                    else:
                        question += 'Do you really want to quit qudi (y/N)?: '
                    while True:
                        response = input(question).lower()
                        if response in ('y', 'yes'):
                            break
                        elif response in ('', 'n', 'no'):
                            self._shutting_down = False
                            return
                else:
                    # GUI prompt
                    if restart:
                        if not self.gui.prompt_restart(locked_modules):
                            self._shutting_down = False
                            return
                    else:
                        if not self.gui.prompt_shutdown(locked_modules):
                            self._shutting_down = False
                            return

            QtCore.QCoreApplication.instance().processEvents()
            self.log.info('Qudi shutting down...')
            print('> Qudi shutting down...')
            self.watchdog.terminate()
            self.watchdog = None
            self.log.info('Stopping module server(s)...')
            print('> Stopping module server(s)...')
            if self.remote_modules_server is not None:
                try:
                    self.remote_modules_server.stop()
                except:
                    self.log.exception('Exception during shutdown of remote modules server:')
            try:
                self.local_namespace_server.stop()
            except:
                self.log.exception('Error during shutdown of local namespace server:')
            QtCore.QCoreApplication.instance().processEvents()
            self.log.info('Deactivating modules...')
            print('> Deactivating modules...')
            self.module_manager.deactivate_all_modules()
            self.module_manager.clear()
            QtCore.QCoreApplication.instance().processEvents()
            if not self.no_gui:
                self.log.info('Closing main GUI...')
                print('> Closing main GUI...')
                self.gui.deactivate_main_gui()
                self.log.info('Closing remaining windows...')
                print('> Closing remaining windows...')
                self.gui.close_windows()
                self.gui.close_system_tray_icon()
                QtCore.QCoreApplication.instance().processEvents()
            self.log.info('Stopping remaining threads...')
            print('> Stopping remaining threads...')
            self.thread_manager.quit_all_threads()
            QtCore.QCoreApplication.instance().processEvents()
            clear_handlers()
            gc.collect()  # Explicit gc call to prevent Qt C++ extensions from using deleted Python objects
            if restart:
                QtCore.QCoreApplication.exit(42)
            else:
                QtCore.QCoreApplication.quit()

    @QtCore.Slot()
    def quit(self):
        self._exit(prompt=False, restart=False)

    @QtCore.Slot()
    def prompt_quit(self):
        self._exit(prompt=True, restart=False)

    @QtCore.Slot()
    def restart(self):
        self._exit(prompt=False, restart=True)

    @QtCore.Slot()
    def prompt_restart(self):
        self._exit(prompt=True, restart=True)

    def interrupt_quit(self):
        if not self._shutting_down:
            self.quit()
            return
        QtCore.QCoreApplication.exit(1)<|MERGE_RESOLUTION|>--- conflicted
+++ resolved
@@ -158,12 +158,8 @@
                 ssl_version=remote_server_config.get('ssl_version', None),
                 cert_reqs=remote_server_config.get('cert_reqs', None),
                 ciphers=remote_server_config.get('ciphers', None),
-<<<<<<< HEAD
                 module_manager=self.module_manager,
-                force_remote_calls_by_value=self.configuration.force_remote_calls_by_value
-=======
                 force_remote_calls_by_value=self.configuration['force_remote_calls_by_value']
->>>>>>> af558617
             )
         else:
             self.remote_modules_server = None

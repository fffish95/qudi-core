# -*- coding: utf-8 -*-
"""
This file contains the Qudi Manager class.

Copyright (c) 2021, the qudi developers. See the AUTHORS.md file at the top-level directory of this
distribution and on <https://github.com/Ulm-IQO/qudi-core/>

This file is part of qudi.

Qudi is free software: you can redistribute it and/or modify it under the terms of
the GNU Lesser General Public License as published by the Free Software Foundation,
either version 3 of the License, or (at your option) any later version.

Qudi is distributed in the hope that it will be useful, but WITHOUT ANY WARRANTY;
without even the implied warranty of MERCHANTABILITY or FITNESS FOR A PARTICULAR PURPOSE.
See the GNU Lesser General Public License for more details.

You should have received a copy of the GNU Lesser General Public License along with qudi.
If not, see <https://www.gnu.org/licenses/>.
"""

import os
import importlib
import copy
import weakref
import fysom

from typing import FrozenSet, Iterable
from functools import partial
from PySide2 import QtCore

from qudi.util.mutex import RecursiveMutex   # provides access serialization between threads
from qudi.core.logger import get_logger
from qudi.core.servers import get_remote_module_instance
from qudi.core.module import Base, get_module_app_data_path

logger = get_logger(__name__)


class ModuleManager(QtCore.QObject):
    """
    """
    _instance = None  # Only class instance created will be stored here as weakref
    _lock = RecursiveMutex()

    sigModuleStateChanged = QtCore.Signal(str, str, str)
    sigModuleAppDataChanged = QtCore.Signal(str, str, bool)
    sigManagedModulesChanged = QtCore.Signal(dict)

    def __new__(cls, *args, **kwargs):
        with cls._lock:
            if cls._instance is None or cls._instance() is None:
                obj = super().__new__(cls, *args, **kwargs)
                cls._instance = weakref.ref(obj)
                return obj
            raise RuntimeError(
                'ModuleManager is a singleton. An instance has already been created in this '
                'process. Please use ModuleManager.instance() instead.'
            )

    def __init__(self, *args, qudi_main, **kwargs):
        super().__init__(*args, **kwargs)
        self._qudi_main_ref = weakref.ref(qudi_main, self._qudi_main_ref_dead_callback)
        self._modules = dict()

    @classmethod
    def instance(cls):
        with cls._lock:
            if cls._instance is None:
                return None
            return cls._instance()

    def __len__(self):
        with self._lock:
            return len(self._modules)

    def __getitem__(self, key):
        with self._lock:
            return self._modules.__getitem__(key)

    def __setitem__(self, key, value):
        with self._lock:
            if value.name != key:
                raise NameError('ManagedModule.name attribute does not match key')
            self.add_module(value, allow_overwrite=True)

    def __delitem__(self, key):
        self.remove_module(key)

    def __contains__(self, item):
        with self._lock:
            return self._modules.__contains__(item)

    def clear(self):
        with self._lock:
            for module_name in tuple(self._modules):
                self.remove_module(module_name, ignore_missing=True, emit_change=False)
            self.sigManagedModulesChanged.emit(self.modules)

    def get(self, *args):
        with self._lock:
            return self._modules.get(*args)

    def items(self):
        return self._modules.copy().items()

    def values(self):
        return self._modules.copy().values()

    def keys(self):
        return self._modules.copy().keys()

    @property
    def module_names(self):
        with self._lock:
            return tuple(self._modules)

    @property
    def module_states(self):
        with self._lock:
            return {name: mod.state for name, mod in self._modules.items()}

    @property
    def module_instances(self):
        with self._lock:
            return {name: mod.instance for name, mod in self._modules.items() if
                    mod.instance is not None}

    @property
    def modules(self):
        return self._modules.copy()

    def remove_module(self, module_name, ignore_missing=False, emit_change=True):
        with self._lock:
            module = self._modules.pop(module_name, None)
            if module is None and not ignore_missing:
                raise KeyError(f'No module with name "{module_name}" registered.')
            module.deactivate()
            module.sigStateChanged.disconnect(self.sigModuleStateChanged)
            module.sigAppDataChanged.disconnect(self.sigModuleAppDataChanged)
            if module.allow_remote_access:
                remote_modules_server = self._qudi_main_ref().remote_modules_server
                if remote_modules_server is not None:
                    remote_modules_server.remove_shared_module(module_name)
            self.refresh_module_links()
            if emit_change:
                self.sigManagedModulesChanged.emit(self.modules)

    def add_module(self, name, base, configuration, allow_overwrite=False, emit_change=True):
        with self._lock:
            if not isinstance(name, str) or not name:
                raise TypeError('module name must be non-empty str type')
            if base not in ('gui', 'logic', 'hardware'):
                raise ValueError(f'No valid module base "{base}". '
                                 f'Unable to create qudi module "{name}".')
            if allow_overwrite:
                self.remove_module(name, ignore_missing=True)
            elif name in self._modules:
                raise ValueError(f'Module with name "{name}" already registered.')
            module = ManagedModule(self._qudi_main_ref, name, base, configuration)
            module.sigStateChanged.connect(self.sigModuleStateChanged)
            module.sigAppDataChanged.connect(self.sigModuleAppDataChanged)
            self._modules[name] = module
            self.refresh_module_links()
            # Register module in remote module service if module should be shared
            if module.allow_remote_access:
                remote_modules_server = self._qudi_main_ref().remote_modules_server
                if remote_modules_server is None:
                    raise RuntimeError(
                        f'Unable to share qudi module "{module.name}" as remote module. No remote '
                        f'module server running in this qudi process.'
                    )
                else:
                    logger.info(
                        f'Start sharing qudi module "{module.name}" via remote module server.'
                    )
                    remote_modules_server.share_module(module)
            if emit_change:
                self.sigManagedModulesChanged.emit(self.modules)

    def refresh_module_links(self):
        with self._lock:
            weak_refs = {
                name: weakref.ref(mod, partial(self._module_ref_dead_callback, module_name=name))
                for name, mod in self._modules.items()
            }
            for module_name, module in self._modules.items():
                # Add required module references
                required = set(module.connection_cfg.values())
                module.required_modules = set(
                    mod_ref for name, mod_ref in weak_refs.items() if name in required)
                # Add dependent module references
                module.dependent_modules = set(mod_ref for mod_ref in weak_refs.values() if
                                               module_name in mod_ref().connection_cfg.values())

    def activate_module(self, module_name):
        if QtCore.QThread.currentThread() is not self.thread():
            self.current_module_name = module_name
            QtCore.QMetaObject.invokeMethod(self,
            "_activate_module_slot",
            QtCore.Qt.BlockingQueuedConnection)
            return

        with self._lock:
            if module_name not in self._modules:
                raise KeyError(f'No module named "{module_name}" found in managed qudi modules. '
                               f'Module activation aborted.')
            self._modules[module_name].activate()

    def deactivate_module(self, module_name):
        if QtCore.QThread.currentThread() is not self.thread():
            self.current_module_name = module_name
            QtCore.QMetaObject.invokeMethod(self,
            "_deactivate_module_slot",
            QtCore.Qt.BlockingQueuedConnection)
            return

        with self._lock:
            if module_name not in self._modules:
                raise KeyError(f'No module named "{module_name}" found in managed qudi modules. '
                               f'Module deactivation aborted.')
            self._modules[module_name].deactivate()

    def reload_module(self, module_name):
        with self._lock:
            if module_name not in self._modules:
                raise KeyError(f'No module named "{module_name}" found in managed qudi modules. '
                               f'Module reload aborted.')
            return self._modules[module_name].reload()

    def clear_module_app_data(self, module_name):
        with self._lock:
            if module_name not in self._modules:
                raise KeyError(f'No module named "{module_name}" found in managed qudi modules. '
                               f'Can not clear module app status.')
            return self._modules[module_name].clear_module_app_data()

    def has_app_data(self, module_name):
        with self._lock:
            if module_name not in self._modules:
                raise KeyError(f'No module named "{module_name}" found in managed qudi modules. '
                               f'Can not check for app status file.')
            return self._modules[module_name].has_app_data()

    def start_all_modules(self):
        with self._lock:
            for module in self._modules.values():
                module.activate()

    def stop_all_modules(self):
        with self._lock:
            for module in self._modules.values():
                module.deactivate()

    def _module_ref_dead_callback(self, dead_ref, module_name):
        self.remove_module(module_name, ignore_missing=True)

    def _qudi_main_ref_dead_callback(self):
        logger.error('Qudi main reference no longer valid. This should never happen. Tearing down '
                     'ModuleManager.')
        self.clear()

    @QtCore.Slot()
    def _activate_module_slot(self):
        """
        Helper slot that should only be called by activate_module when this method is switching to the main thread.
        """
        self.activate_module(self.current_module_name)

    @QtCore.Slot()
    def _deactivate_module_slot(self):
        """
        Helper slot that should only be called by deactivate_module when this method is switching to the main thread.
        """
        self.deactivate_module(self.current_module_name)


class ManagedModule(QtCore.QObject):
    """ Object representing a qudi module (gui, logic or hardware) to be managed by the qudi Manager
     object. Contains status properties and handles initialization, state transitions and
     connection of the module.
    """
    sigStateChanged = QtCore.Signal(str, str, str)
    sigAppDataChanged = QtCore.Signal(str, str, bool)

    _lock = RecursiveMutex()  # Single mutex shared across all ManagedModule instances

    __state_poll_interval = 1  # Max interval in seconds to poll module_state of remote modules

    def __init__(self, qudi_main_ref, name, base, configuration):
        if not isinstance(qudi_main_ref, weakref.ref):
            raise TypeError('qudi_main_ref must be weakref to qudi main instance.')
        if not name or not isinstance(name, str):
            raise ValueError('Module name must be a non-empty string.')
        if base not in ('gui', 'logic', 'hardware'):
            raise ValueError('Module base must be one of ("gui", "logic", "hardware").')

        super().__init__()
        if self.thread() is not QtCore.QCoreApplication.instance().thread():
            raise RuntimeError('ManagedModules can only be owned by the application main thread.')

        self._qudi_main_ref = qudi_main_ref  # Weak reference to qudi main instance
        self._name = name  # Each qudi module needs a unique string identifier
        self._base = base  # Remember qudi module base
        self._instance = None  # Store the module instance later on

        cfg = copy.deepcopy(configuration)

        # Extract module and class name
        self._module, self._class = cfg.get(
            'module.Class',
            'REMOTE.REMOTE'
        ).rsplit('.', 1)
        # Remember connections by name
        self._connect_cfg = cfg.get('connect', dict())
        # See if remotemodules access to this module is allowed
        self._allow_remote_access = cfg.get('allow_remote', False)
        # Extract remote modules URL and certificate if this module is run on a remote machine
        self._remote_module_name = cfg.get('native_module_name', None)
        self._remote_address = cfg.get('address', None)
        self._remote_port = cfg.get('port', None)
        self._remote_certfile = cfg.get('certfile', None)
        self._remote_keyfile = cfg.get('keyfile', None)
        if any(attr is None for attr in [self._remote_module_name, self._remote_address, self._remote_port]):
            self._remote_url = None
        else:
            self._remote_url = f'rpyc://{self._remote_address}:{self._remote_port:d}/{self._remote_module_name}/'
            # Do not propagate remotemodules access
            self._allow_remote_access = False

        # The rest are config options
        self._options = cfg.get('options', dict())

        self._required_modules = frozenset()
        self._dependent_modules = frozenset()

        self.__poll_timer = None
        self.__last_state = None

    def __call__(self):
        return self.instance

    @property
    def name(self):
        return self._name

    @property
    def module_base(self):
        return self._base

    @property
    def class_name(self):
        return self._class

    @property
    def module_name(self):
        return self._module

    @property
    def options(self):
        return copy.deepcopy(self._options)

    @property
    def instance(self):
        with self._lock:
            return self._instance

    @property
    def status_file_path(self):
        return get_module_app_data_path(self.class_name, self.module_base, self.name)

    @property
    def is_loaded(self):
        with self._lock:
            return self._instance is not None

    @property
    def is_active(self):
        with self._lock:
            return self._instance is not None and self._instance.module_state() != 'deactivated'

    @property
    def is_busy(self):
        with self._lock:
            return self.is_active and self._instance.module_state() != 'idle'

    @property
    def is_remote(self):
        return bool(self._remote_url)

    @property
    def allow_remote_access(self):
        return self._allow_remote_access

    @property
    def remote_url(self):
        return self._remote_url

    @property
    def remote_key_path(self):
        return self._remote_keyfile

    @property
    def remote_cert_path(self):
        return self._remote_certfile

    @property
    def state(self):
        try:
            return self._instance.module_state()
        except AttributeError:
            return 'not loaded'
        except:
            return 'BROKEN'

    @property
    def connection_cfg(self):
        return self._connect_cfg.copy()

    @property
    def required_modules(self) -> FrozenSet[weakref.ref]:
        return self._required_modules

    @required_modules.setter
    def required_modules(self, module_iter):
        for module in module_iter:
            if not isinstance(module, weakref.ref):
                raise TypeError('items in required_modules must be weakref.ref instances.')
            if not isinstance(module(), ManagedModule):
                if module() is None:
                    logger.error(
                        f'Dead weakref passed as required module to ManagedModule "{self._name}"'
                    )
                    return
                raise TypeError('required_modules must be iterable of ManagedModule instances '
                                '(or weakref to same instances)')
        self._required_modules = frozenset(module_iter)

    @property
    def dependent_modules(self):
        return self._dependent_modules

    @dependent_modules.setter
    def dependent_modules(self, module_iter):
        dep_modules = set()
        for module in module_iter:
            if not isinstance(module, weakref.ref):
                raise TypeError('items in dependent_modules must be weakref.ref instances.')
            if not isinstance(module(), ManagedModule):
                if module() is None:
                    logger.error(
                        f'Dead weakref passed as dependent module to ManagedModule "{self._name}"'
                    )
                    return
                raise TypeError('dependent_modules must be iterable of ManagedModule instances '
                                '(or weakref to same instances)')
            dep_modules.add(module)
        self._dependent_modules = frozenset(dep_modules)

    @property
    def ranking_active_dependent_modules(self):
        with self._lock:
            active_dependent_modules = set()
            for module_ref in self.dependent_modules:
                module = module_ref()
                if module is None:
                    logger.warning(f'Dead dependent module weakref encountered in ManagedModule '
                                   f'"{self._name}".')
                    continue
                if module.is_active:
                    active_modules = module.ranking_active_dependent_modules
                    if active_modules:
                        active_dependent_modules.update(active_modules)
                    else:
                        active_dependent_modules.add(module_ref)
            return active_dependent_modules

    @property
    def module_thread_name(self):
        return f'mod-{self._base}-{self._name}'

    @property
    def has_app_data(self):
        with self._lock:
            return os.path.exists(self.status_file_path)

    @QtCore.Slot()
    def clear_module_app_data(self):
        with self._lock:
            try:
                os.remove(self.status_file_path)
            except OSError:
                pass
            finally:
                self.sigAppDataChanged.emit(self._base, self._name, self.has_app_data)

    @QtCore.Slot()
    def activate(self) -> None:
        # Switch to the main thread if this method was called from another thread
        if QtCore.QThread.currentThread() is not self.thread():
            QtCore.QMetaObject.invokeMethod(self, 'activate', QtCore.Qt.BlockingQueuedConnection)
            if not self.is_active:
                raise RuntimeError(f'Failed to activate {self.module_base} module "{self.name}"!')
            return

        with self._lock:
            if not self.is_loaded:
                self._load()

            # Return early if already active
            if self.is_active:
                # If it is a GUI module, show it again.
                if self.module_base == 'gui':
                    self._instance.show()
                if self.is_remote:
                    logger.info(f'Activating remote {self.module_base} module "{self.remote_url}"')
                return


            else:
                logger.info(
                    f'Activating {self.module_base} module "{self.module_name}.{self.class_name}"'
                )

            # Recursive activation of required modules
            for module_ref in self.required_modules:
                module = module_ref()
                if module is None:
                    raise ReferenceError(f'Dead required module weakref encountered in '
                                         f'ManagedModule "{self._name}".')
                module.activate()

            # Establish module interconnections via Connector meta object in qudi module instance
            self._connect()

            # Activate this module
            if self._instance.is_module_threaded:
                thread_name = self.module_thread_name
                thread_manager = self._qudi_main_ref().thread_manager
                thread = thread_manager.get_new_thread(thread_name)
                self._instance.moveToThread(thread)
                thread.start()
                try:
                    QtCore.QMetaObject.invokeMethod(self._instance.module_state,
                                                    'activate',
                                                    QtCore.Qt.BlockingQueuedConnection)
                finally:
                    # Cleanup if activation was not successful
                    if not self.is_active:
                        QtCore.QMetaObject.invokeMethod(self._instance,
                                                        'move_to_main_thread',
                                                        QtCore.Qt.BlockingQueuedConnection)
                        thread_manager.quit_thread(thread_name)
                        thread_manager.join_thread(thread_name)
            else:
                try:
                    self._instance.module_state.activate()
                except fysom.Canceled:
                    pass

            self.__last_state = self.state
            self.sigStateChanged.emit(self._base, self._name, self.__last_state)
            self.sigAppDataChanged.emit(self._base, self._name, self.has_app_data)

            # Raise exception if by some reason no exception propagated to here and the activation
            # is still unsuccessful.
            if not self.is_active:
                try:
                    self._disconnect()
                except:
                    pass
                raise RuntimeError(f'Failed to activate {self.module_base} module "{self.name}"!')



            self._instance.module_state.sigStateChanged.connect(self._state_change_callback)


    @QtCore.Slot(object)
    def _state_change_callback(self, event=None):
        self.sigStateChanged.emit(self._base, self._name, self.state)

    @QtCore.Slot()
    def deactivate(self):
        # Switch to the main thread if this method was called from another thread
        if QtCore.QThread.currentThread() is not self.thread():
            QtCore.QMetaObject.invokeMethod(self, 'deactivate', QtCore.Qt.BlockingQueuedConnection)
            if self.is_active:
                raise RuntimeError(f'Failed to deactivate {self.module_base} module "{self.name}"!')
            return

        with self._lock:
            if not self.is_active:
                return

            if self.is_remote:
                logger.info(f'Deactivating remote {self.module_base} module "{self.remote_url}"')
            else:
                logger.info(
                    f'Deactivating {self.module_base} module "{self.module_name}.{self.class_name}"'
                )

            # Recursively deactivate dependent modules
            for module_ref in self.dependent_modules:
                module = module_ref()
                if module is None:
                    raise ReferenceError(
                        f'Dead dependent module weakref encountered in ManagedModule "{self.name}".'
                    )
                module.deactivate()

            # Disable state updated
<<<<<<< HEAD

            if not self.is_remote:
                self._instance.module_state.sigStateChanged.disconnect(self._state_change_callback)

=======
            if not self.is_remote:
                try:
                    self.__poll_timer.stop()
                    self.__poll_timer.timeout.disconnect()
                except AttributeError:
                    self._instance.module_state.sigStateChanged.disconnect(self._state_change_callback)
                finally:
                    self.__poll_timer = None
>>>>>>> 9c075e48

            # Actual deactivation of this module
            if self._instance.is_module_threaded:
                thread_name = self.module_thread_name
                thread_manager = self._qudi_main_ref().thread_manager
                try:
                    QtCore.QMetaObject.invokeMethod(self._instance.module_state,
                                                    'deactivate',
                                                    QtCore.Qt.BlockingQueuedConnection)
                finally:
                    QtCore.QMetaObject.invokeMethod(self._instance,
                                                    'move_to_main_thread',
                                                    QtCore.Qt.BlockingQueuedConnection)
                    thread_manager.quit_thread(thread_name)
                    thread_manager.join_thread(thread_name)
            else:
                try:
                    self._instance.module_state.deactivate()
                except fysom.Canceled:
                    pass
            QtCore.QCoreApplication.instance().processEvents()  # ToDo: Is this still needed?

            # Disconnect modules from this module
            self._disconnect()

            self.__last_state = self.state
            self.sigStateChanged.emit(self._base, self._name, self.__last_state)
            self.sigAppDataChanged.emit(self._base, self._name, self.has_app_data)

            # Raise exception if by some reason no exception propagated to here and the deactivation
            # is still unsuccessful.
            if self.is_active:
                raise RuntimeError(f'Failed to deactivate {self.module_base} module "{self.name}"!')

    @QtCore.Slot()
    def reload(self):
        # Switch to the main thread if this method was called from another thread
        if QtCore.QThread.currentThread() is not self.thread():
            QtCore.QMetaObject.invokeMethod(self, 'reload', QtCore.Qt.BlockingQueuedConnection)
            return

        with self._lock:
            # Deactivate if active
            was_active = self.is_active
            mod_to_activate = None
            if was_active:
                mod_to_activate = self.ranking_active_dependent_modules
                self.deactivate()

            # reload module
            self._load(reload=True)

            # re-activate all modules that have been active before
            if was_active:
                if mod_to_activate:
                    for module_ref in mod_to_activate:
                        module = module_ref()
                        if module is None:
                            continue
                        module.activate()
                else:
                    self.activate()

    def _load(self, reload=False):
        """
        """
        with self._lock:
            try:
                # Do nothing if already loaded and no reload is requested
                if self.is_loaded and not reload:
                    return

                if self.is_remote:
                    try:
                        self._instance = get_remote_module_instance(self.remote_url,
                                                                    certfile=self._remote_certfile,
                                                                    keyfile=self._remote_keyfile)
                    except BaseException as e:
                        self._instance = None
                        raise RuntimeError(f'Error during initialization of remote '
                                           f'{self.module_base} module {self.remote_url}') from e
                else:
                    # qudi module import and reload
                    mod = importlib.import_module(f'qudi.{self._base}.{self._module}')
                    if reload:
                        importlib.reload(mod)

                    # Try getting qudi module class from imported module
                    mod_class = getattr(mod, self._class, None)
                    if mod_class is None:
                        raise AttributeError(f'No module class "{self._class}" found in module '
                                             f'"qudi.{self._base}.{self._module}"')

                    # Check if imported class is a valid qudi module class
                    if not issubclass(mod_class, Base):
                        raise TypeError(f'Qudi module class "{mod_class}" is no subclass of '
                                        f'"qudi.core.module.Base"')

                    # Try to instantiate the imported qudi module class
                    try:
                        self._instance = mod_class(qudi_main_weakref=self._qudi_main_ref,
                                                   name=self._name,
                                                   config=self._options)
                    except BaseException as e:
                        self._instance = None
                        raise RuntimeError(f'Error during initialization of qudi module '
                                           f'"qudi.{self._base}.{self._module}.{self._class}"')
            finally:
                self.__last_state = self.state
                self.sigStateChanged.emit(self._base, self._name, self.__last_state)

    def _connect(self):
        with self._lock:
            # Check if module has already been loaded/instantiated
            if not self.is_loaded:
                raise RuntimeError(f'Connection failed. No module instance found for module '
                                   f'"{self._base}.{self._name}".')

            # Collect all module instances required by connector config
            module_instances = {
                module_ref().name: module_ref().instance for module_ref in self.required_modules
            }
            module_connections = {conn_name: module_instances[mod_name] for conn_name, mod_name in
                                  self._connect_cfg.items()}

            # Apply module connections
            self._instance.connect_modules(module_connections)

    def _disconnect(self):
        with self._lock:
            self._instance.disconnect_modules()<|MERGE_RESOLUTION|>--- conflicted
+++ resolved
@@ -514,7 +514,10 @@
                     self._instance.show()
                 if self.is_remote:
                     logger.info(f'Activating remote {self.module_base} module "{self.remote_url}"')
+                if self.is_remote:
+                    logger.info(f'Activating remote {self.module_base} module "{self.remote_url}"')
                 return
+
 
 
             else:
@@ -576,6 +579,9 @@
             self._instance.module_state.sigStateChanged.connect(self._state_change_callback)
 
 
+            self._instance.module_state.sigStateChanged.connect(self._state_change_callback)
+
+
     @QtCore.Slot(object)
     def _state_change_callback(self, event=None):
         self.sigStateChanged.emit(self._base, self._name, self.state)
@@ -610,21 +616,10 @@
                 module.deactivate()
 
             # Disable state updated
-<<<<<<< HEAD
 
             if not self.is_remote:
                 self._instance.module_state.sigStateChanged.disconnect(self._state_change_callback)
 
-=======
-            if not self.is_remote:
-                try:
-                    self.__poll_timer.stop()
-                    self.__poll_timer.timeout.disconnect()
-                except AttributeError:
-                    self._instance.module_state.sigStateChanged.disconnect(self._state_change_callback)
-                finally:
-                    self.__poll_timer = None
->>>>>>> 9c075e48
 
             # Actual deactivation of this module
             if self._instance.is_module_threaded:
